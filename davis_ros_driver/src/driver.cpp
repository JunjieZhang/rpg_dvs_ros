// This file is part of DVS-ROS - the RPG DVS ROS Package
//
// DVS-ROS is free software: you can redistribute it and/or modify
// it under the terms of the GNU General Public License as published by
// the Free Software Foundation, either version 3 of the License, or
// (at your option) any later version.
//
// DVS-ROS is distributed in the hope that it will be useful,
// but WITHOUT ANY WARRANTY; without even the implied warranty of
// MERCHANTABILITY or FITNESS FOR A PARTICULAR PURPOSE.  See the
// GNU General Public License for more details.
//
// You should have received a copy of the GNU General Public License
// along with DVS-ROS.  If not, see <http://www.gnu.org/licenses/>.

#include "davis_ros_driver/driver.h"
#include "davis_ros_driver/driver_utils.h"
#include <std_msgs/Float32.h>

//DAVIS Bias types
#define CF_N_TYPE(COARSE, FINE) (struct caer_bias_coarsefine) \
{ .coarseValue = (uint8_t)(COARSE), .fineValue = (uint8_t)(FINE), \
    .enabled = true, .sexN = true, \
    .typeNormal = true, .currentLevelNormal = true }

#define CF_P_TYPE(COARSE, FINE) (struct caer_bias_coarsefine) \
{ .coarseValue = (uint8_t)(COARSE), .fineValue = (uint8_t)(FINE), \
    .enabled = true, .sexN = false, \
    .typeNormal = true, .currentLevelNormal = true }

#define SHIFTSOURCE(REF, REG, OPMODE) (struct caer_bias_shiftedsource) \
{ .refValue = (uint8_t)(REF), .regValue = (uint8_t)(REG), \
    .operatingMode = (caer_bias_shiftedsource_operating_mode)(OPMODE), .voltageLevel = (caer_bias_shiftedsource_voltage_level)(SPLIT_GATE) }

#define VDAC(VOLT, CURR) (struct caer_bias_vdac) \
{ .voltageValue = (uint8_t)(VOLT), .currentValue = (uint8_t)(CURR) }


namespace davis_ros_driver {

DavisRosDriver::DavisRosDriver(ros::NodeHandle & nh, ros::NodeHandle nh_private) :
    nh_(nh),
    parameter_update_required_(false),
    parameter_bias_update_required_(false),
    imu_calibration_running_(false)
{

    // load parameters
    std::string dvs_serial_number;
    nh_private.param<std::string>("serial_number", dvs_serial_number, "");
    bool master;
    nh_private.param<bool>("master", master, true);
    double reset_timestamps_delay;
    nh_private.param<double>("reset_timestamps_delay", reset_timestamps_delay, -1.0);
    nh_private.param<int>("imu_calibration_sample_size", imu_calibration_sample_size_, 1000);

    // initialize bias
    bias.linear_acceleration.x = 0.0;
    bias.linear_acceleration.y = 0.0;
    bias.linear_acceleration.z = 0.0;
    bias.angular_velocity.x = 0.0;
    bias.angular_velocity.y = 0.0;
    bias.angular_velocity.z = 0.0;

    // set namespace
    ns = ros::this_node::getNamespace();
    if (ns == "/")
        ns = "/dvs";

    event_array_pub_ = nh_.advertise<dvs_msgs::EventArray>(ns + "/events", 10);
    camera_info_pub_ = nh_.advertise<sensor_msgs::CameraInfo>(ns + "/camera_info", 1);
    imu_pub_ = nh_.advertise<sensor_msgs::Imu>(ns + "/imu", 10);
    image_pub_ = nh_.advertise<sensor_msgs::Image>(ns + "/image_raw", 1);
    exposure_pub_ = nh_.advertise<std_msgs::Float32>(ns + "/exposure", 10);

    caerConnect();
    current_config_.streaming_rate = 30;
    delta_ = boost::posix_time::microseconds(1e6/current_config_.streaming_rate);

    reset_sub_ = nh_.subscribe((ns + "/reset_timestamps").c_str(), 1, &DavisRosDriver::resetTimestampsCallback, this);
    imu_calibration_sub_ = nh_.subscribe((ns + "/calibrate_imu").c_str(), 1, &DavisRosDriver::imuCalibrationCallback, this);
    snapshot_sub_ = nh_.subscribe((ns + "/trigger_snapshot").c_str(), 1, &DavisRosDriver::snapshotCallback, this);

    // Dynamic reconfigure
    dynamic_reconfigure_callback_ = boost::bind(&DavisRosDriver::callback, this, _1, _2);
    server_.reset(new dynamic_reconfigure::Server<davis_ros_driver::DAVIS_ROS_DriverConfig>(nh_private));
    server_->setCallback(dynamic_reconfigure_callback_);

    // start timer to reset timestamps for synchronization
    if (reset_timestamps_delay > 0.0)
    {
        timestamp_reset_timer_ = nh_.createTimer(ros::Duration(reset_timestamps_delay), &DavisRosDriver::resetTimerCallback, this);
        ROS_INFO("Started timer to reset timestamps on master DVS for synchronization (delay=%3.2fs).", reset_timestamps_delay);
    }
}

DavisRosDriver::~DavisRosDriver()
{
    if (running_)
    {
        ROS_INFO("shutting down threads");
        running_ = false;
        parameter_thread_->join();
        readout_thread_->join();
        ROS_INFO("threads stopped");
        caerLog(CAER_LOG_ERROR, "destructor",  "data stop now");
        caerDeviceDataStop(davis_handle_);
        caerDeviceClose(&davis_handle_);
    }
}

void DavisRosDriver::dataStop()
{
    caerLog(CAER_LOG_INFO, "Exiting from driver node",  "executing data stop");
    ROS_INFO("Exiting from driver node, executing data stop");
    caerDeviceDataStop(davis_handle_);
    caerDeviceClose(&davis_handle_);
}

void DavisRosDriver::caerConnect()
{

    // start driver
    bool dvs_running = false;
    while (!dvs_running)
    {
        //driver_ = new dvs::DvsDriver(dvs_serial_number, master);
        davis_handle_ = caerDeviceOpen(1, CAER_DEVICE_DAVIS, 0, 0, NULL);

        //dvs_running = driver_->isDeviceRunning();
        dvs_running = !(davis_handle_ == NULL);

        if (!dvs_running)
        {
            ROS_WARN("Could not find DVS. Will retry every second.");
            ros::Duration(1.0).sleep();
            ros::spinOnce();
        }

        if (!ros::ok())
        {
            return;
        }
    }

    davis_info_ = caerDavisInfoGet(davis_handle_);

    if (davis_info_.chipID == DAVIS_CHIP_DAVIS346B)
    {
        device_id_ = "DAVIS-346-" + std::string(davis_info_.deviceString).substr(21, 5);
    }
    else
    {
        device_id_ = "DAVIS-" + std::string(davis_info_.deviceString).substr(18, 8);
    }

    ROS_INFO("%s --- ID: %d, Master: %d, DVS X: %d, DVS Y: %d, Logic: %d.\n", davis_info_.deviceString,
             davis_info_.deviceID, davis_info_.deviceIsMaster, davis_info_.dvsSizeX, davis_info_.dvsSizeY,
             davis_info_.logicVersion);

    // Send the default configuration before using the device.
    // No configuration is sent automatically!
    caerDeviceSendDefaultConfig(davis_handle_);

    // Re-send params from param server if not first connection
    parameter_bias_update_required_ = true;
    parameter_update_required_ = true;

    // camera info handling
    ros::NodeHandle nh_ns(ns);
    camera_info_manager_.reset(new camera_info_manager::CameraInfoManager(nh_ns, device_id_));

    // spawn threads
    running_ = true;
    parameter_thread_ = boost::shared_ptr<boost::thread>(new boost::thread(boost::bind(&DavisRosDriver::changeDvsParameters, this)));
    readout_thread_ = boost::shared_ptr<boost::thread>(new boost::thread(boost::bind(&DavisRosDriver::readout, this)));

    // wait for driver to be ready
    ros::Duration(0.5).sleep();

    // initialize timestamps
    resetTimestamps();
}

void DavisRosDriver::onDisconnectUSB(void* driver)
{
    ROS_ERROR("USB connection lost with DVS !");
    static_cast<davis_ros_driver::DavisRosDriver*>(driver)->caerConnect();
}

void DavisRosDriver::resetTimestamps()
{
    ROS_INFO("Reset timestamps on %s", device_id_.c_str());
    caerDeviceConfigSet(davis_handle_, DAVIS_CONFIG_MUX, DAVIS_CONFIG_MUX_TIMESTAMP_RESET, 1);
    reset_time_ = ros::Time::now();
}

void DavisRosDriver::resetTimestampsCallback(const std_msgs::Empty::ConstPtr& msg)
{
    resetTimestamps();
}

void DavisRosDriver::imuCalibrationCallback(const std_msgs::Empty::ConstPtr &msg)
{
    ROS_INFO("Starting IMU calibration with %d samples...", (int) imu_calibration_sample_size_);
    imu_calibration_running_ = true;
    imu_calibration_samples_.clear();
}

void DavisRosDriver::updateImuBias()
{
    bias.linear_acceleration.x = 0.0;
    bias.linear_acceleration.y = 0.0;
    bias.linear_acceleration.z = 0.0;
    bias.angular_velocity.x = 0.0;
    bias.angular_velocity.y = 0.0;
    bias.angular_velocity.z = 0.0;

    for (auto m : imu_calibration_samples_)
    {
        bias.linear_acceleration.x += m.linear_acceleration.x;
        bias.linear_acceleration.y += m.linear_acceleration.y;
        bias.linear_acceleration.z += m.linear_acceleration.z;
        bias.angular_velocity.x += m.angular_velocity.x;
        bias.angular_velocity.y += m.angular_velocity.y;
        bias.angular_velocity.z += m.angular_velocity.z;
    }

    bias.linear_acceleration.x /= (double) imu_calibration_samples_.size();
    bias.linear_acceleration.y /= (double) imu_calibration_samples_.size();
    bias.linear_acceleration.z /= (double) imu_calibration_samples_.size();
    bias.linear_acceleration.z -= STANDARD_GRAVITY * sgn(bias.linear_acceleration.z);

    bias.angular_velocity.x /= (double) imu_calibration_samples_.size();
    bias.angular_velocity.y /= (double) imu_calibration_samples_.size();
    bias.angular_velocity.z /= (double) imu_calibration_samples_.size();

    ROS_INFO("IMU calibration done.");
    ROS_INFO("Acceleration biases: %1.5f %1.5f %1.5f [m/s^2]", bias.linear_acceleration.x,
             bias.linear_acceleration.y, bias.linear_acceleration.z);
    ROS_INFO("Gyroscope biases: %1.5f %1.5f %1.5f [rad/s]", bias.angular_velocity.x,
             bias.angular_velocity.y, bias.angular_velocity.z);
}

void DavisRosDriver::snapshotCallback(const std_msgs::Empty::ConstPtr& msg)
{
    // only trigger frame readout when APS not running
    if (!current_config_.aps_enabled)
    {
        caerDeviceConfigSet(davis_handle_, DAVIS_CONFIG_APS, DAVIS_CONFIG_APS_SNAPSHOT, 1);
    }
    else
    {
        ROS_WARN("Snapshot will only be taken when APS is not enabled.");
    }
}

void DavisRosDriver::resetTimerCallback(const ros::TimerEvent& te)
{
    resetTimestamps();
    timestamp_reset_timer_.stop();
}

void DavisRosDriver::changeDvsParameters()
{
    while(running_)
    {
        try
        {
            if (parameter_update_required_)
            {
                parameter_update_required_ = false;

                if(!current_config_.autoexposure_enabled) {
                    caerDeviceConfigSet(davis_handle_, DAVIS_CONFIG_APS, DAVIS_CONFIG_APS_EXPOSURE, current_config_.exposure);
                }

                caerDeviceConfigSet(davis_handle_, DAVIS_CONFIG_APS, DAVIS_CONFIG_APS_FRAME_DELAY, current_config_.frame_delay);

                caerDeviceConfigSet(davis_handle_, DAVIS_CONFIG_APS, DAVIS_CONFIG_APS_RUN, current_config_.aps_enabled);
                caerDeviceConfigSet(davis_handle_, DAVIS_CONFIG_DVS, DAVIS_CONFIG_DVS_RUN, current_config_.dvs_enabled);
                caerDeviceConfigSet(davis_handle_, DAVIS_CONFIG_IMU, DAVIS_CONFIG_IMU_RUN, current_config_.imu_enabled);

                if (current_config_.imu_gyro_scale >= 0 && current_config_.imu_gyro_scale <= 3)
                    caerDeviceConfigSet(davis_handle_, DAVIS_CONFIG_IMU, DAVIS_CONFIG_IMU_GYRO_FULL_SCALE, current_config_.imu_gyro_scale);

                if (current_config_.imu_acc_scale >= 0 && current_config_.imu_acc_scale <= 3)
                    caerDeviceConfigSet(davis_handle_, DAVIS_CONFIG_IMU, DAVIS_CONFIG_IMU_ACCEL_FULL_SCALE, current_config_.imu_acc_scale);
            }
            /*
       * Set Sensor-dependent Biases
       */
            if (davis_info_.chipID == DAVIS_CHIP_DAVIS346B)
            {
                // VDAC
                caerDeviceConfigSet(davis_handle_, DAVIS_CONFIG_BIAS, DAVIS346_CONFIG_BIAS_APSOVERFLOWLEVEL,
                                    caerBiasVDACGenerate(VDAC(27,6)));
                caerDeviceConfigSet(davis_handle_, DAVIS_CONFIG_BIAS, DAVIS346_CONFIG_BIAS_APSCAS,
                                    caerBiasVDACGenerate(VDAC(21,6)));
                caerDeviceConfigSet(davis_handle_, DAVIS_CONFIG_BIAS, DAVIS346_CONFIG_BIAS_ADCREFHIGH,
                                    caerBiasVDACGenerate(VDAC(30,7)));
                caerDeviceConfigSet(davis_handle_, DAVIS_CONFIG_BIAS, DAVIS346_CONFIG_BIAS_ADCREFLOW,
                                    caerBiasVDACGenerate(VDAC(1,7)));
                caerDeviceConfigSet(davis_handle_, DAVIS_CONFIG_BIAS, DAVIS346_CONFIG_BIAS_ADCTESTVOLTAGE,
                                    caerBiasVDACGenerate(VDAC(21,7)));
                // CF Biases
                caerDeviceConfigSet(davis_handle_, DAVIS_CONFIG_BIAS, DAVIS346_CONFIG_BIAS_LOCALBUFBN,
                                    caerBiasCoarseFineGenerate(CF_N_TYPE(5, 164)));
                caerDeviceConfigSet(davis_handle_, DAVIS_CONFIG_BIAS, DAVIS346_CONFIG_BIAS_PADFOLLBN,
                                    caerBiasCoarseFineGenerate(CF_N_TYPE(7, 215)));
                caerDeviceConfigSet(davis_handle_, DAVIS_CONFIG_BIAS, DAVIS346_CONFIG_BIAS_DIFFBN,
                                    caerBiasCoarseFineGenerate(CF_N_TYPE(4, 39)));
                caerDeviceConfigSet(davis_handle_, DAVIS_CONFIG_BIAS, DAVIS346_CONFIG_BIAS_ONBN,
                                    caerBiasCoarseFineGenerate(CF_N_TYPE(6, 255)));
                caerDeviceConfigSet(davis_handle_, DAVIS_CONFIG_BIAS, DAVIS346_CONFIG_BIAS_OFFBN,
                                    caerBiasCoarseFineGenerate(CF_N_TYPE(4, 0)));
                caerDeviceConfigSet(davis_handle_, DAVIS_CONFIG_BIAS, DAVIS346_CONFIG_BIAS_PIXINVBN,
                                    caerBiasCoarseFineGenerate(CF_N_TYPE(5, 129)));
                caerDeviceConfigSet(davis_handle_, DAVIS_CONFIG_BIAS, DAVIS346_CONFIG_BIAS_PRBP,
                                    caerBiasCoarseFineGenerate(CF_P_TYPE(2, 255)));
                caerDeviceConfigSet(davis_handle_, DAVIS_CONFIG_BIAS, DAVIS346_CONFIG_BIAS_PRSFBP,
                                    caerBiasCoarseFineGenerate(CF_P_TYPE(1, 199)));
                caerDeviceConfigSet(davis_handle_, DAVIS_CONFIG_BIAS, DAVIS346_CONFIG_BIAS_REFRBP,
                                    caerBiasCoarseFineGenerate(CF_P_TYPE(3, 7)));
                caerDeviceConfigSet(davis_handle_, DAVIS_CONFIG_BIAS, DAVIS346_CONFIG_BIAS_READOUTBUFBP,
                                    caerBiasCoarseFineGenerate(CF_P_TYPE(6, 20)));
                caerDeviceConfigSet(davis_handle_, DAVIS_CONFIG_BIAS, DAVIS346_CONFIG_BIAS_APSROSFBN,
                                    caerBiasCoarseFineGenerate(CF_N_TYPE(6, 219)));
                caerDeviceConfigSet(davis_handle_, DAVIS_CONFIG_BIAS, DAVIS346_CONFIG_BIAS_ADCCOMPBP,
                                    caerBiasCoarseFineGenerate(CF_P_TYPE(5, 20)));
                caerDeviceConfigSet(davis_handle_, DAVIS_CONFIG_BIAS, DAVIS346_CONFIG_BIAS_COLSELLOWBN,
                                    caerBiasCoarseFineGenerate(CF_N_TYPE(0, 1)));
                caerDeviceConfigSet(davis_handle_, DAVIS_CONFIG_BIAS, DAVIS346_CONFIG_BIAS_DACBUFBP,
                                    caerBiasCoarseFineGenerate(CF_P_TYPE(6, 60)));
                caerDeviceConfigSet(davis_handle_, DAVIS_CONFIG_BIAS, DAVIS346_CONFIG_BIAS_LCOLTIMEOUTBN,
                                    caerBiasCoarseFineGenerate(CF_N_TYPE(5, 49)));;
                caerDeviceConfigSet(davis_handle_, DAVIS_CONFIG_BIAS, DAVIS346_CONFIG_BIAS_AEPDBN,
                                    caerBiasCoarseFineGenerate(CF_N_TYPE(6, 91)));
                caerDeviceConfigSet(davis_handle_, DAVIS_CONFIG_BIAS, DAVIS346_CONFIG_BIAS_AEPUXBP,
                                    caerBiasCoarseFineGenerate(CF_P_TYPE(4, 80)));
                caerDeviceConfigSet(davis_handle_, DAVIS_CONFIG_BIAS, DAVIS346_CONFIG_BIAS_AEPUYBP,
                                    caerBiasCoarseFineGenerate(CF_P_TYPE(7, 152)));
                caerDeviceConfigSet(davis_handle_, DAVIS_CONFIG_BIAS, DAVIS346_CONFIG_BIAS_IFREFRBN,
                                    caerBiasCoarseFineGenerate(CF_N_TYPE(5, 255)));
                caerDeviceConfigSet(davis_handle_, DAVIS_CONFIG_BIAS, DAVIS346_CONFIG_BIAS_IFTHRBN,
                                    caerBiasCoarseFineGenerate(CF_N_TYPE(5, 255)));
                caerDeviceConfigSet(davis_handle_, DAVIS_CONFIG_BIAS, DAVIS346_CONFIG_BIAS_BIASBUFFER,
                                    caerBiasCoarseFineGenerate(CF_N_TYPE(5, 254)));
                // Special Biases
                caerDeviceConfigSet(davis_handle_, DAVIS_CONFIG_BIAS, DAVIS346_CONFIG_BIAS_SSP,
                                    caerBiasShiftedSourceGenerate(SHIFTSOURCE(1,33,SHIFTED_SOURCE)));
                caerDeviceConfigSet(davis_handle_, DAVIS_CONFIG_BIAS, DAVIS346_CONFIG_BIAS_SSN,
                                    caerBiasShiftedSourceGenerate(SHIFTSOURCE(1,33,SHIFTED_SOURCE)));
            }
            else
            {
                // BIAS changes for DAVIS240
                if (parameter_bias_update_required_)
                {
                    parameter_bias_update_required_ = false;
                    caerDeviceConfigSet(davis_handle_, DAVIS_CONFIG_BIAS, DAVIS240_CONFIG_BIAS_PRBP,
                                        caerBiasCoarseFineGenerate(CF_P_TYPE(current_config_.PrBp_coarse, current_config_.PrBp_fine)));
                    caerDeviceConfigSet(davis_handle_, DAVIS_CONFIG_BIAS, DAVIS240_CONFIG_BIAS_PRSFBP,
                                        caerBiasCoarseFineGenerate(CF_P_TYPE(current_config_.PrSFBp_coarse, current_config_.PrSFBp_fine)));

                    caerDeviceConfigSet(davis_handle_, DAVIS_CONFIG_BIAS, DAVIS240_CONFIG_BIAS_DIFFBN,
                                        caerBiasCoarseFineGenerate(CF_N_TYPE(current_config_.DiffBn_coarse, current_config_.DiffBn_fine)));
                    caerDeviceConfigSet(davis_handle_, DAVIS_CONFIG_BIAS, DAVIS240_CONFIG_BIAS_ONBN,
                                        caerBiasCoarseFineGenerate(CF_N_TYPE(current_config_.ONBn_coarse, current_config_.ONBn_fine)));
                    caerDeviceConfigSet(davis_handle_, DAVIS_CONFIG_BIAS, DAVIS240_CONFIG_BIAS_OFFBN,
                                        caerBiasCoarseFineGenerate(CF_N_TYPE(current_config_.OFFBn_coarse, current_config_.OFFBn_fine)));

                    caerDeviceConfigSet(davis_handle_, DAVIS_CONFIG_BIAS, DAVIS240_CONFIG_BIAS_REFRBP,
                                        caerBiasCoarseFineGenerate(CF_P_TYPE(current_config_.RefrBp_coarse, current_config_.RefrBp_fine)));

                }
            }

            boost::this_thread::sleep(boost::posix_time::milliseconds(100));
        }
        catch(boost::thread_interrupted&)
        {
            return;
        }
    }
}

void DavisRosDriver::callback(davis_ros_driver::DAVIS_ROS_DriverConfig &config, uint32_t level)
{
    // did any DVS bias setting change?
    if (current_config_.exposure != config.exposure || current_config_.frame_delay != config.frame_delay ||
            current_config_.autoexposure_enabled != config.autoexposure_enabled || current_config_.autoexposure_gain != config.autoexposure_gain ||
            current_config_.aps_enabled != config.aps_enabled || current_config_.dvs_enabled != config.dvs_enabled ||
            current_config_.imu_enabled != config.imu_enabled || current_config_.imu_acc_scale != config.imu_acc_scale ||
            current_config_.imu_gyro_scale != config.imu_gyro_scale || current_config_.max_events != config.max_events)
    {
        current_config_.exposure = config.exposure;
        current_config_.frame_delay = config.frame_delay;

        current_config_.autoexposure_enabled = config.autoexposure_enabled;
        current_config_.autoexposure_gain = config.autoexposure_gain;

        current_config_.aps_enabled = config.aps_enabled;
        current_config_.dvs_enabled = config.dvs_enabled;
        current_config_.imu_enabled = config.imu_enabled;

        current_config_.imu_acc_scale = config.imu_acc_scale;
        current_config_.imu_gyro_scale = config.imu_gyro_scale;

        current_config_.max_events = config.max_events;

        parameter_update_required_ = true;
    }

    if (level & 1)
    {
        parameter_bias_update_required_ = true;
        current_config_.PrBp_coarse = config.PrBp_coarse;
        current_config_.PrBp_fine = config.PrBp_fine;
        current_config_.PrSFBp_coarse = config.PrSFBp_coarse;
        current_config_.PrSFBp_fine = config.PrSFBp_fine;
        current_config_.DiffBn_coarse = config.DiffBn_coarse;
        current_config_.DiffBn_fine = config.DiffBn_fine;
        current_config_.ONBn_coarse = config.ONBn_coarse;
        current_config_.ONBn_fine = config.ONBn_fine;
        current_config_.OFFBn_coarse = config.OFFBn_coarse;
        current_config_.OFFBn_fine = config.OFFBn_fine;
        current_config_.RefrBp_coarse = config.RefrBp_coarse;
        current_config_.RefrBp_fine = config.RefrBp_fine;
    }

    // change streaming rate, if necessary
    if (current_config_.streaming_rate != config.streaming_rate)
    {
        current_config_.streaming_rate = config.streaming_rate;
        if (current_config_.streaming_rate > 0)
        {
            delta_ = boost::posix_time::microseconds(1e6/current_config_.streaming_rate);
        }
    }
}

<<<<<<< HEAD
	const int type = caerEventPacketHeaderGetEventType(packetHeader);

        // Packet 0 is always the special events packet for DVS128, while packet is the polarity events packet.
        if (type == POLARITY_EVENT)
        {
          if (!event_array_msg)
          {
            event_array_msg = dvs_msgs::EventArrayPtr(new dvs_msgs::EventArray());
            event_array_msg->height = davis_info_.dvsSizeY;
            event_array_msg->width = davis_info_.dvsSizeX;
          }

          caerPolarityEventPacket polarity = (caerPolarityEventPacket) packetHeader;

          const int numEvents = caerEventPacketHeaderGetEventNumber(packetHeader);
          for (int j = 0; j < numEvents; j++)
          {
            // Get full timestamp and addresses of first event.
            caerPolarityEvent event = caerPolarityEventPacketGetEvent(polarity, j);

            dvs_msgs::Event e;
            e.x = caerPolarityEventGetX(event);
            e.y = caerPolarityEventGetY(event);
            e.ts = reset_time_ +
                ros::Duration().fromNSec(caerPolarityEventGetTimestamp64(event, polarity) * 1000);
            e.polarity = caerPolarityEventGetPolarity(event);

            event_array_msg->events.push_back(e);
          }

          // throttle event messages
          if (boost::posix_time::microsec_clock::local_time() > next_send_time ||
              current_config_.streaming_rate == 0 ||
              (current_config_.max_events != 0 && event_array_msg->events.size() > current_config_.max_events)
             )
          {
            event_array_pub_.publish(event_array_msg);

            if (current_config_.streaming_rate > 0)
            {
              next_send_time += delta_;
            }
            if (current_config_.max_events != 0 && event_array_msg->events.size() > current_config_.max_events)
            {
              next_send_time = boost::posix_time::microsec_clock::local_time() + delta_;
            }
=======
void DavisRosDriver::readout()
{
>>>>>>> 8d8fe929

    //std::vector<dvs::Event> events;

    caerDeviceConfigSet(davis_handle_, CAER_HOST_CONFIG_DATAEXCHANGE, CAER_HOST_CONFIG_DATAEXCHANGE_BLOCKING, true);
    caerDeviceDataStart(davis_handle_, NULL, NULL, NULL, &DavisRosDriver::onDisconnectUSB, this);

    boost::posix_time::ptime next_send_time = boost::posix_time::microsec_clock::local_time();

    dvs_msgs::EventArrayPtr event_array_msg;

    while (running_)
    {
        try
        {
            caerEventPacketContainer packetContainer = caerDeviceDataGet(davis_handle_);
            if (packetContainer == NULL)
            {
                continue; // Skip if nothing there.
            }

<<<<<<< HEAD
            // no orientation estimate: http://docs.ros.org/api/sensor_msgs/html/msg/Imu.html
            msg.orientation_covariance[0] = -1.0;

            // time
            msg.header.stamp = reset_time_ +
                ros::Duration().fromNSec(caerIMU6EventGetTimestamp64(event, imu) * 1000);

            // frame
            msg.header.frame_id = "base_link";
=======
            int32_t packetNum = caerEventPacketContainerGetEventPacketsNumber(packetContainer);
>>>>>>> 8d8fe929

            for (int32_t i = 0; i < packetNum; i++)
            {
                caerEventPacketHeader packetHeader = caerEventPacketContainerGetEventPacket(packetContainer, i);
                if (packetHeader == NULL)
                {
                    continue; // Skip if nothing there.
                }

                const int type = caerEventPacketHeaderGetEventType(packetHeader);

                // Packet 0 is always the special events packet for DVS128, while packet is the polarity events packet.
                if (type == POLARITY_EVENT)
                {
                    if (!event_array_msg)
                    {
                        event_array_msg = dvs_msgs::EventArrayPtr(new dvs_msgs::EventArray());
                        event_array_msg->height = davis_info_.dvsSizeY;
                        event_array_msg->width = davis_info_.dvsSizeX;
                    }

                    caerPolarityEventPacket polarity = (caerPolarityEventPacket) packetHeader;

                    const int numEvents = caerEventPacketHeaderGetEventNumber(packetHeader);
                    for (int j = 0; j < numEvents; j++)
                    {
                        // Get full timestamp and addresses of first event.
                        caerPolarityEvent event = caerPolarityEventPacketGetEvent(polarity, j);

                        dvs_msgs::Event e;
                        e.x = caerPolarityEventGetX(event);
                        e.y = caerPolarityEventGetY(event);
                        e.ts = reset_time_
                                + ros::Duration().fromNSec(caerPolarityEventGetTimestamp64(event, polarity) * 1000);
                        e.polarity = caerPolarityEventGetPolarity(event);

                        if(j == 0)
                        {
                            event_array_msg->header.stamp = e.ts;
                        }

                        event_array_msg->events.push_back(e);
                    }

                    // throttle event messages
                    if (boost::posix_time::microsec_clock::local_time() > next_send_time ||
                            current_config_.streaming_rate == 0 ||
                            (current_config_.max_events != 0 && event_array_msg->events.size() > current_config_.max_events)
                            )
                    {
                        event_array_pub_.publish(event_array_msg);

                        if (current_config_.streaming_rate > 0)
                        {
                            next_send_time += delta_;
                        }
                        if (current_config_.max_events != 0 && event_array_msg->events.size() > current_config_.max_events)
                        {
                            next_send_time = boost::posix_time::microsec_clock::local_time() + delta_;
                        }

                        event_array_msg.reset();
                    }

                    if (camera_info_manager_->isCalibrated())
                    {
                        sensor_msgs::CameraInfoPtr camera_info_msg(new sensor_msgs::CameraInfo(camera_info_manager_->getCameraInfo()));
                        camera_info_pub_.publish(camera_info_msg);
                    }
                }
                else if (type == IMU6_EVENT)
                {
                    caerIMU6EventPacket imu = (caerIMU6EventPacket) packetHeader;

                    const int numEvents = caerEventPacketHeaderGetEventNumber(packetHeader);

                    for (int j = 0; j < numEvents; j++)
                    {
                        caerIMU6Event event = caerIMU6EventPacketGetEvent(imu, j);

                        sensor_msgs::Imu msg;
                        if (davis_info_.chipID == DAVIS_CHIP_DAVIS346B)
                        {
                            // convert from g's to m/s^2 and align axes with camera frame
                            msg.linear_acceleration.x = -caerIMU6EventGetAccelY(event) * STANDARD_GRAVITY;
                            msg.linear_acceleration.y = -caerIMU6EventGetAccelX(event) * STANDARD_GRAVITY;
                            msg.linear_acceleration.z = -caerIMU6EventGetAccelZ(event) * STANDARD_GRAVITY;
                            // convert from deg/s to rad/s and align axes with camera frame
                            msg.angular_velocity.x = -caerIMU6EventGetGyroY(event) / 180.0 * M_PI;
                            msg.angular_velocity.y = -caerIMU6EventGetGyroX(event) / 180.0 * M_PI;
                            msg.angular_velocity.z = -caerIMU6EventGetGyroZ(event) / 180.0 * M_PI;
                        }
                        else
                        {
                            // convert from g's to m/s^2 and align axes with camera frame
                            msg.linear_acceleration.x = -caerIMU6EventGetAccelX(event) * STANDARD_GRAVITY;
                            msg.linear_acceleration.y = caerIMU6EventGetAccelY(event) * STANDARD_GRAVITY;
                            msg.linear_acceleration.z = -caerIMU6EventGetAccelZ(event) * STANDARD_GRAVITY;
                            // convert from deg/s to rad/s and align axes with camera frame
                            msg.angular_velocity.x = -caerIMU6EventGetGyroX(event) / 180.0 * M_PI;
                            msg.angular_velocity.y = caerIMU6EventGetGyroY(event) / 180.0 * M_PI;
                            msg.angular_velocity.z = -caerIMU6EventGetGyroZ(event) / 180.0 * M_PI;
                        }

                        // no orientation estimate: http://docs.ros.org/api/sensor_msgs/html/msg/Imu.html
                        msg.orientation_covariance[0] = -1.0;

                        // time
                        msg.header.stamp = reset_time_ +
                                ros::Duration().fromNSec(caerIMU6EventGetTimestamp64(event, imu) * 1000);

                        // frame
                        msg.header.frame_id = "base_link";

                        // IMU calibration
                        if (imu_calibration_running_)
                        {
                            if (imu_calibration_samples_.size() < imu_calibration_sample_size_)
                            {
                                imu_calibration_samples_.push_back(msg);
                            }
                            else
                            {
                                imu_calibration_running_ = false;
                                updateImuBias();
                            }
                        }

                        // bias correction
                        msg.linear_acceleration.x -= bias.linear_acceleration.x;
                        msg.linear_acceleration.y -= bias.linear_acceleration.y;
                        msg.linear_acceleration.z -= bias.linear_acceleration.z;
                        msg.angular_velocity.x -= bias.angular_velocity.x;
                        msg.angular_velocity.y -= bias.angular_velocity.y;
                        msg.angular_velocity.z -= bias.angular_velocity.z;

                        imu_pub_.publish(msg);
                    }
                }
                else if (type == FRAME_EVENT)
                {
                    caerFrameEventPacket frame = (caerFrameEventPacket) packetHeader;
                    caerFrameEvent event = caerFrameEventPacketGetEvent(frame, 0);

                    uint16_t* image = caerFrameEventGetPixelArrayUnsafe(event);

                    sensor_msgs::Image msg;

                    // meta information
                    msg.encoding = "mono8";
                    msg.width = davis_info_.apsSizeX;
                    msg.height = davis_info_.apsSizeY;
                    msg.step = davis_info_.apsSizeX;

                    // image data
                    const int32_t frame_width = caerFrameEventGetLengthX(event);
                    const int32_t frame_height= caerFrameEventGetLengthY(event);

                    for (int img_y=0; img_y<frame_height; img_y++)
                    {
                        for (int img_x=0; img_x<frame_width; img_x++)
                        {
                            const uint16_t value = image[img_y*frame_width + img_x];
                            msg.data.push_back(value >> 8);
                        }
                    }

                    // time
                    msg.header.stamp = reset_time_ +
                            ros::Duration().fromNSec(caerFrameEventGetTimestamp64(event, frame) * 1000);

                    image_pub_.publish(msg);

                    // auto-exposure algorithm
                    if(current_config_.autoexposure_enabled)
                    {
                        uint32_t current_exposure;
                        caerDeviceConfigGet(davis_handle_, DAVIS_CONFIG_APS, DAVIS_CONFIG_APS_EXPOSURE, &current_exposure);

                        const int new_exposure = computeNewExposure(msg.data, current_exposure);
                        caerDeviceConfigSet(davis_handle_, DAVIS_CONFIG_APS, DAVIS_CONFIG_APS_EXPOSURE, new_exposure);

                        // Publish the new exposure
                        std_msgs::Float32 exposure_msg;
                        exposure_msg.data = (float) new_exposure;
                        exposure_pub_.publish(exposure_msg);
                    }
                }
            }

            caerEventPacketContainerFree(packetContainer);

            ros::spinOnce();
        }
        catch(boost::thread_interrupted&)
        {
            return;
        }
    }
    
    caerDeviceDataStop(davis_handle_);

}

<<<<<<< HEAD
          // time
          msg.header.stamp = reset_time_ +
              ros::Duration().fromNSec(caerFrameEventGetTimestamp64(event, frame) * 1000);
=======
int DavisRosDriver::computeNewExposure(const std::vector<uint8_t>& img_data, const uint32_t current_exposure) const
{
    static constexpr float desired_intensity = 128;
    static constexpr int min_exposure = 10;
    static constexpr int max_exposure = 150000;
    static constexpr float proportion_to_cut = 0.25f;
>>>>>>> 8d8fe929

    const float current_intensity = trim_mean(img_data, proportion_to_cut);

    const float err = desired_intensity - current_intensity;
    const float delta_exposure = static_cast<float>(current_exposure) * static_cast<float>(current_config_.autoexposure_gain) / 1000.f * err;

    const int new_exposure = static_cast<int> (static_cast<float>(current_exposure) + delta_exposure + 0.5f);

    return clip(new_exposure, min_exposure, max_exposure);
}

} // namespace<|MERGE_RESOLUTION|>--- conflicted
+++ resolved
@@ -440,57 +440,8 @@
     }
 }
 
-<<<<<<< HEAD
-	const int type = caerEventPacketHeaderGetEventType(packetHeader);
-
-        // Packet 0 is always the special events packet for DVS128, while packet is the polarity events packet.
-        if (type == POLARITY_EVENT)
-        {
-          if (!event_array_msg)
-          {
-            event_array_msg = dvs_msgs::EventArrayPtr(new dvs_msgs::EventArray());
-            event_array_msg->height = davis_info_.dvsSizeY;
-            event_array_msg->width = davis_info_.dvsSizeX;
-          }
-
-          caerPolarityEventPacket polarity = (caerPolarityEventPacket) packetHeader;
-
-          const int numEvents = caerEventPacketHeaderGetEventNumber(packetHeader);
-          for (int j = 0; j < numEvents; j++)
-          {
-            // Get full timestamp and addresses of first event.
-            caerPolarityEvent event = caerPolarityEventPacketGetEvent(polarity, j);
-
-            dvs_msgs::Event e;
-            e.x = caerPolarityEventGetX(event);
-            e.y = caerPolarityEventGetY(event);
-            e.ts = reset_time_ +
-                ros::Duration().fromNSec(caerPolarityEventGetTimestamp64(event, polarity) * 1000);
-            e.polarity = caerPolarityEventGetPolarity(event);
-
-            event_array_msg->events.push_back(e);
-          }
-
-          // throttle event messages
-          if (boost::posix_time::microsec_clock::local_time() > next_send_time ||
-              current_config_.streaming_rate == 0 ||
-              (current_config_.max_events != 0 && event_array_msg->events.size() > current_config_.max_events)
-             )
-          {
-            event_array_pub_.publish(event_array_msg);
-
-            if (current_config_.streaming_rate > 0)
-            {
-              next_send_time += delta_;
-            }
-            if (current_config_.max_events != 0 && event_array_msg->events.size() > current_config_.max_events)
-            {
-              next_send_time = boost::posix_time::microsec_clock::local_time() + delta_;
-            }
-=======
 void DavisRosDriver::readout()
 {
->>>>>>> 8d8fe929
 
     //std::vector<dvs::Event> events;
 
@@ -511,19 +462,7 @@
                 continue; // Skip if nothing there.
             }
 
-<<<<<<< HEAD
-            // no orientation estimate: http://docs.ros.org/api/sensor_msgs/html/msg/Imu.html
-            msg.orientation_covariance[0] = -1.0;
-
-            // time
-            msg.header.stamp = reset_time_ +
-                ros::Duration().fromNSec(caerIMU6EventGetTimestamp64(event, imu) * 1000);
-
-            // frame
-            msg.header.frame_id = "base_link";
-=======
             int32_t packetNum = caerEventPacketContainerGetEventPacketsNumber(packetContainer);
->>>>>>> 8d8fe929
 
             for (int32_t i = 0; i < packetNum; i++)
             {
@@ -728,18 +667,12 @@
 
 }
 
-<<<<<<< HEAD
-          // time
-          msg.header.stamp = reset_time_ +
-              ros::Duration().fromNSec(caerFrameEventGetTimestamp64(event, frame) * 1000);
-=======
 int DavisRosDriver::computeNewExposure(const std::vector<uint8_t>& img_data, const uint32_t current_exposure) const
 {
     static constexpr float desired_intensity = 128;
     static constexpr int min_exposure = 10;
     static constexpr int max_exposure = 150000;
     static constexpr float proportion_to_cut = 0.25f;
->>>>>>> 8d8fe929
 
     const float current_intensity = trim_mean(img_data, proportion_to_cut);
 
